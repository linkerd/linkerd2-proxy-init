--- conflicted
+++ resolved
@@ -15,11 +15,6 @@
       image: golang:1.14.15
     steps:
     - name: Checkout code
-<<<<<<< HEAD
-      uses: actions/checkout@722adc63f1aa60a57ec37892e133b1d319cae598
-=======
-      # actions/checkout@v2.0.0
       uses: actions/checkout@5a4ac9002d0be2fb38bd78e4b4dbde5606d7042f
->>>>>>> 4a8804b2
     - name: Run unit tests
       run: make test