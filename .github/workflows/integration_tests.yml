--- conflicted
+++ resolved
@@ -13,12 +13,7 @@
     runs-on: ubuntu-20.04
     steps:
     - name: Checkout code
-<<<<<<< HEAD
-      uses: actions/checkout@722adc63f1aa60a57ec37892e133b1d319cae598
-=======
-      # actions/checkout@v2.0.0
       uses: actions/checkout@5a4ac9002d0be2fb38bd78e4b4dbde5606d7042f
->>>>>>> 4a8804b2
     - name: Setup KinD
       uses: engineerd/setup-kind@aa272fe2a7309878ffc2a81c56cfe3ef108ae7d0
       with:
