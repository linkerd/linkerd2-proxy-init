--- conflicted
+++ resolved
@@ -15,17 +15,9 @@
       image: golang:1.14.15
     steps:
     - name: Checkout code
-<<<<<<< HEAD
-      uses: actions/checkout@722adc63f1aa60a57ec37892e133b1d319cae598
-    - name: Lint
-      uses: golangci/golangci-lint-action@e868220d9fd3b523f1a8fcfb69749e8c7521ba14
-=======
-      # actions/checkout@v2.0.0
       uses: actions/checkout@5a4ac9002d0be2fb38bd78e4b4dbde5606d7042f
     - name: Lint
-      # golangci/golangci-lint-action@v2.3.0
       uses: golangci/golangci-lint-action@5c56cd6c9dc07901af25baab6f2b0d9f3b7c3018
->>>>>>> 4a8804b2
       with:
         version: v1.29
   go_format:
@@ -35,11 +27,6 @@
       image: golang:1.14.15
     steps:
     - name: Checkout code
-<<<<<<< HEAD
-      uses: actions/checkout@722adc63f1aa60a57ec37892e133b1d319cae598
-=======
-      # actions/checkout@v2.0.0
       uses: actions/checkout@5a4ac9002d0be2fb38bd78e4b4dbde5606d7042f
->>>>>>> 4a8804b2
     - name: Format
       run: make fmt