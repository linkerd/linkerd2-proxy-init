name: Go

on:
  pull_request:
    paths:
      - .github/workflows/go.yml
      - '**/*.go'
      - go.sum
      - justfile

jobs:
  lint:
    runs-on: ubuntu-20.04
    container: ghcr.io/linkerd/dev:v38-go
    steps:
      - uses: actions/checkout@755da8c3cf115ac066823e79a1e1788f8940201b
<<<<<<< HEAD
      - uses: golangci/golangci-lint-action@0ad9a0988b3973e851ab0a07adf248ec2e100376
        with:
          args: --timeout 3m --verbose
=======
      - run: just go-lint --verbose --timeout=10m
>>>>>>> 2fb1075a

  fmt:
    runs-on: ubuntu-20.04
    container: ghcr.io/linkerd/dev:v38-go
    steps:
      - uses: actions/checkout@755da8c3cf115ac066823e79a1e1788f8940201b
      - run: just go-fmt-check

  unit-test:
    runs-on: ubuntu-20.04
    container: ghcr.io/linkerd/dev:v38-go
    steps:
      - uses: actions/checkout@755da8c3cf115ac066823e79a1e1788f8940201b
      - run: just proxy-init-test-unit
<|MERGE_RESOLUTION|>--- conflicted
+++ resolved
@@ -14,13 +14,7 @@
     container: ghcr.io/linkerd/dev:v38-go
     steps:
       - uses: actions/checkout@755da8c3cf115ac066823e79a1e1788f8940201b
-<<<<<<< HEAD
-      - uses: golangci/golangci-lint-action@0ad9a0988b3973e851ab0a07adf248ec2e100376
-        with:
-          args: --timeout 3m --verbose
-=======
       - run: just go-lint --verbose --timeout=10m
->>>>>>> 2fb1075a
 
   fmt:
     runs-on: ubuntu-20.04
