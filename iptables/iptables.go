package iptables

import (
	"fmt"
	"log"
	"os/exec"
	"strconv"
	"strings"
	"time"

	"github.com/linkerd/linkerd2-proxy-init/ports"
)

const (
	// RedirectAllMode indicates redirecting all ports.
	RedirectAllMode = "redirect-all"

	// RedirectListedMode indicates redirecting a given list of ports.
	RedirectListedMode = "redirect-listed"

	// IptablesPreroutingChainName specifies an iptables `PREROUTING` chain,
	// responsible for packets that just arrived at the network interface.
	IptablesPreroutingChainName = "PREROUTING"

	// IptablesOutputChainName specifies an iptables `OUTPUT` chain.
	IptablesOutputChainName = "OUTPUT"

	// IptablesMultiportLimit specifies the maximum number of port references per single iptables command.
	IptablesMultiportLimit = 15
	outputChainName        = "PROXY_INIT_OUTPUT"
	redirectChainName      = "PROXY_INIT_REDIRECT"
)

var (
	// ExecutionTraceID provides a unique identifier for this script's execution.
	ExecutionTraceID = strconv.Itoa(int(time.Now().Unix()))

	sectionDelimiter = strings.Repeat("-", 60)
)

// FirewallConfiguration specifies how to configure a pod's iptables.
type FirewallConfiguration struct {
	Mode                   string
	PortsToRedirectInbound []int
	InboundPortsToIgnore   []string
	OutboundPortsToIgnore  []string
	ProxyInboundPort       int
	ProxyOutgoingPort      int
	ProxyUID               int
	SimulateOnly           bool
	NetNs                  string
	UseWaitFlag            bool
}

//ConfigureFirewall configures a pod's internal iptables to redirect all desired traffic through the proxy, allowing for
// the pod to join the service mesh. A lot of this logic was based on
// https://github.com/istio/istio/blob/e83411e/pilot/docker/prepare_proxy.sh
func ConfigureFirewall(firewallConfiguration FirewallConfiguration) error {

	log.Printf("Tracing this script execution as [%s]\n", ExecutionTraceID)

	startSection("current state")
	if err := executeCommand(firewallConfiguration, makeShowAllRules()); err != nil {
		log.Println("Aborting firewall configuration")
		return err
	}
	endSection()

	commands := make([]*exec.Cmd, 0)

	startSection("configuration")

	commands = addIncomingTrafficRules(commands, firewallConfiguration)

	commands = addOutgoingTrafficRules(commands, firewallConfiguration)

	endSection()

	startSection("adding rules")

	for _, cmd := range commands {
		if err := executeCommand(firewallConfiguration, cmd); err != nil {
			log.Println("Aborting firewall configuration")
			return err
		}
	}

	endSection()

	startSection("end state")
	_ = executeCommand(firewallConfiguration, makeShowAllRules())
	endSection()

	return nil
}

//formatComment is used to format iptables comments in such way that it is possible to identify when the rules were added.
// This helps debug when iptables has some stale rules from previous runs, something that can happen frequently on minikube.
func formatComment(text string) string {
	return fmt.Sprintf("proxy-init/%s/%s", text, ExecutionTraceID)
}

func startSection(text string) {
	log.Printf("%s\n%s\n", text, sectionDelimiter)
}

func endSection() {
	log.Printf("\n\n")
}

func addOutgoingTrafficRules(commands []*exec.Cmd, firewallConfiguration FirewallConfiguration) []*exec.Cmd {
	commands = append(commands, makeCreateNewChain(outputChainName, "redirect-common-chain"))

	// Ignore traffic from the proxy
	if firewallConfiguration.ProxyUID > 0 {
		log.Printf("Ignoring uid %d\n", firewallConfiguration.ProxyUID)
		// Redirect calls originating from the proxy destined for an app container e.g. app -> proxy(outbound) -> proxy(inbound) -> app
		commands = append(commands, makeRedirectChainForOutgoingTraffic(outputChainName, redirectChainName, firewallConfiguration.ProxyUID, "redirect-non-loopback-local-traffic"))
		commands = append(commands, makeIgnoreUserID(outputChainName, firewallConfiguration.ProxyUID, "ignore-proxy-user-id"))
	} else {
		log.Println("Not ignoring any uid")
	}

	// Ignore loopback
	commands = append(commands, makeIgnoreLoopback(outputChainName, "ignore-loopback"))
	// Ignore ports
	commands = addRulesForIgnoredPorts(firewallConfiguration.OutboundPortsToIgnore, outputChainName, commands)

	log.Printf("Redirecting all OUTPUT to %d\n", firewallConfiguration.ProxyOutgoingPort)
	commands = append(commands, makeRedirectChainToPort(outputChainName, firewallConfiguration.ProxyOutgoingPort, "redirect-all-outgoing-to-proxy-port"))

	//Redirect all remaining outbound traffic to the proxy.
	commands = append(
		commands,
		makeJumpFromChainToAnotherForAllProtocols(
			IptablesOutputChainName,
			outputChainName,
			"install-proxy-init-output",
			false))

	return commands
}

func addIncomingTrafficRules(commands []*exec.Cmd, firewallConfiguration FirewallConfiguration) []*exec.Cmd {
	commands = append(commands, makeCreateNewChain(redirectChainName, "redirect-common-chain"))
	commands = addRulesForIgnoredPorts(firewallConfiguration.InboundPortsToIgnore, redirectChainName, commands)
	commands = addRulesForInboundPortRedirect(firewallConfiguration, redirectChainName, commands)

	//Redirect all remaining inbound traffic to the proxy.
	commands = append(
		commands,
		makeJumpFromChainToAnotherForAllProtocols(
			IptablesPreroutingChainName,
			redirectChainName,
			"install-proxy-init-prerouting",
			false))

	return commands
}

func addRulesForInboundPortRedirect(firewallConfiguration FirewallConfiguration, chainName string, commands []*exec.Cmd) []*exec.Cmd {
	if firewallConfiguration.Mode == RedirectAllMode {
		log.Println("Will redirect all INPUT ports to proxy")
		//Create a new chain for redirecting inbound and outbound traffic to the proxy port.
		commands = append(commands, makeRedirectChainToPort(chainName,
			firewallConfiguration.ProxyInboundPort,
			"redirect-all-incoming-to-proxy-port"))

	} else if firewallConfiguration.Mode == RedirectListedMode {
		log.Printf("Will redirect some INPUT ports to proxy: %v\n", firewallConfiguration.PortsToRedirectInbound)
		for _, port := range firewallConfiguration.PortsToRedirectInbound {
			commands = append(
				commands,
				makeRedirectChainToPortBasedOnDestinationPort(
					chainName,
					port,
					firewallConfiguration.ProxyInboundPort,
					fmt.Sprintf("redirect-port-%d-to-proxy-port", port)))
		}
	}
	return commands
}

func addRulesForIgnoredPorts(portsToIgnore []string, chainName string, commands []*exec.Cmd) []*exec.Cmd {
	for _, destinations := range makeMultiportDestinations(portsToIgnore) {
		log.Printf("Will ignore port %s on chain %s\n", destinations, chainName)

		commands = append(commands, makeIgnorePorts(chainName, destinations, fmt.Sprintf("ignore-port-%s", strings.Join(destinations, ","))))
	}
	return commands
}

func makeMultiportDestinations(portsToIgnore []string) [][]string {
	destinationSlices := make([][]string, 0)
	destinationPortCount := 0
	if portsToIgnore == nil || len(portsToIgnore) < 1 {
		return destinationSlices
	}
	destinations := make([]string, 0)
	for _, portOrRange := range portsToIgnore {
		if portRange, err := ports.ParsePortRange(portOrRange); err == nil {
			// The number of ports referenced for the range
			portCount := 2
			if portRange.LowerBound == portRange.UpperBound {
				// We'll condense for single port ranges
				portCount = 1
			}
			// Check port capacity for the current command
			if destinationPortCount+portCount > IptablesMultiportLimit {
				destinationSlices = append(destinationSlices, destinations)
				destinationPortCount = 0
				destinations = make([]string, 0)
			}
			destinations = append(destinations, asDestination(portRange))
			destinationPortCount += portCount
		} else {
			log.Printf("Invalid port configuration of \"%s\": %s", portOrRange, err.Error())
		}
	}
	return append(destinationSlices, destinations)
}

func executeCommand(firewallConfiguration FirewallConfiguration, cmd *exec.Cmd) error {
	if strings.HasSuffix(cmd.Path, "iptables") && firewallConfiguration.UseWaitFlag {
		log.Println("Setting UseWaitFlag: iptables will wait for xtables to become available")
		cmd.Args = append(cmd.Args, "-w")
	}

<<<<<<< HEAD
	// wrap up the cmd with nsenter if we were givin a netns
=======
	if firewallConfiguration.SimulateOnly {
		return nil
	}

	// wrap up the cmd with nsenter if we were given a netns
>>>>>>> d729ce62
	if len(firewallConfiguration.NetNs) > 0 {
		nsenterArgs := []string{fmt.Sprintf("--net=%s", firewallConfiguration.NetNs)}
		originalCmd := strings.Trim(fmt.Sprintf("%v", cmd.Args), "[]")
		originalCmdAsArgs := strings.Split(originalCmd, " ")
		// separate nsenter args from the rest with `--`,
		// only needed for hosts using BusyBox binaries, like k3s
		// see https://github.com/rancher/k3s/issues/1434#issuecomment-629315909
		originalCmdAsArgs = append([]string{"--"}, originalCmdAsArgs...)
		finalArgs := append(nsenterArgs, originalCmdAsArgs...)
		cmd = exec.Command("nsenter", finalArgs...)
	}

	log.Printf(":; %s\n", strings.Trim(fmt.Sprintf("%v", cmd.Args), "[]"))

	if firewallConfiguration.SimulateOnly {
		return nil
	}

	out, err := cmd.CombinedOutput()

	if len(out) > 0 {
		log.Printf("%s\n", out)
	}

	if err != nil {
		return err
	}

	return nil
}

func makeIgnoreUserID(chainName string, uid int, comment string) *exec.Cmd {
	return exec.Command("iptables",
		"-t", "nat",
		"-A", chainName,
		"-m", "owner",
		"--uid-owner", strconv.Itoa(uid),
		"-j", "RETURN",
		"-m", "comment",
		"--comment", formatComment(comment))
}

func makeCreateNewChain(name string, comment string) *exec.Cmd {
	return exec.Command("iptables",
		"-t", "nat",
		"-N", name,
		"-m", "comment",
		"--comment", formatComment(comment))
}

func makeRedirectChainToPort(chainName string, portToRedirect int, comment string) *exec.Cmd {
	return exec.Command("iptables",
		"-t", "nat",
		"-A", chainName,
		"-p", "tcp",
		"-j", "REDIRECT",
		"--to-port", strconv.Itoa(portToRedirect),
		"-m", "comment",
		"--comment", formatComment(comment))
}

func makeIgnorePorts(chainName string, destinations []string, comment string) *exec.Cmd {
	return exec.Command("iptables",
		"-t", "nat",
		"-A", chainName,
		"-p", "tcp",
		"--match", "multiport",
		"--dports", strings.Join(destinations, ","),
		"-j", "RETURN",
		"-m", "comment",
		"--comment", formatComment(comment))
}

func makeIgnoreLoopback(chainName string, comment string) *exec.Cmd {
	return exec.Command("iptables",
		"-t", "nat",
		"-A", chainName,
		"-o", "lo",
		"-j", "RETURN",
		"-m", "comment",
		"--comment", formatComment(comment))
}

func makeRedirectChainToPortBasedOnDestinationPort(chainName string, destinationPort int, portToRedirect int, comment string) *exec.Cmd {
	return exec.Command("iptables",
		"-t", "nat",
		"-A", chainName,
		"-p", "tcp",
		"--destination-port", strconv.Itoa(destinationPort),
		"-j", "REDIRECT",
		"--to-port", strconv.Itoa(portToRedirect),
		"-m", "comment",
		"--comment", formatComment(comment))
}

func makeJumpFromChainToAnotherForAllProtocols(
	chainName string, targetChain string, comment string, delete bool) *exec.Cmd {
	action := "-A"
	if delete {
		action = "-D"
	}

	return exec.Command("iptables",
		"-t", "nat",
		action, chainName,
		"-j", targetChain,
		"-m", "comment",
		"--comment", formatComment(comment))
}

func makeRedirectChainForOutgoingTraffic(chainName string, redirectChainName string, uid int, comment string) *exec.Cmd {
	return exec.Command("iptables",
		"-t", "nat",
		"-A", chainName,
		"-m", "owner",
		"--uid-owner", strconv.Itoa(uid),
		"-o", "lo",
		"!", "-d 127.0.0.1/32",
		"-j", redirectChainName,
		"-m", "comment",
		"--comment", formatComment(comment))
}

func makeShowAllRules() *exec.Cmd {
	return exec.Command("iptables-save")
}

// asDestination formats the provided `PortRange` for output in commands.
func asDestination(portRange ports.PortRange) string {
	if portRange.LowerBound == portRange.UpperBound {
		return fmt.Sprintf("%d", portRange.LowerBound)
	}

	return fmt.Sprintf("%d:%d", portRange.LowerBound, portRange.UpperBound)
}<|MERGE_RESOLUTION|>--- conflicted
+++ resolved
@@ -226,15 +226,6 @@
 		cmd.Args = append(cmd.Args, "-w")
 	}
 
-<<<<<<< HEAD
-	// wrap up the cmd with nsenter if we were givin a netns
-=======
-	if firewallConfiguration.SimulateOnly {
-		return nil
-	}
-
-	// wrap up the cmd with nsenter if we were given a netns
->>>>>>> d729ce62
 	if len(firewallConfiguration.NetNs) > 0 {
 		nsenterArgs := []string{fmt.Sprintf("--net=%s", firewallConfiguration.NetNs)}
 		originalCmd := strings.Trim(fmt.Sprintf("%v", cmd.Args), "[]")
