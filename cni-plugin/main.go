// Copyright 2017 CNI authors
// Modifications copyright (c) Linkerd authors
//
// Licensed under the Apache License, Version 2.0 (the "License");
// you may not use this file except in compliance with the License.
// You may obtain a copy of the License at
//
//     http://www.apache.org/licenses/LICENSE-2.0
//
// Unless required by applicable law or agreed to in writing, software
// distributed under the License is distributed on an "AS IS" BASIS,
// WITHOUT WARRANTIES OR CONDITIONS OF ANY KIND, either express or implied.
// See the License for the specific language governing permissions and
// limitations under the License.

// This file was inspired by:
// 1) https://github.com/istio/cni/blob/c63a509539b5ed165a6617548c31b686f13c2133/cmd/istio-cni/main.go

package main

import (
	"context"
	"encoding/json"
	"fmt"
	"os"
	"strconv"
	"strings"

	"github.com/containernetworking/cni/pkg/skel"
	"github.com/containernetworking/cni/pkg/types"
	cniv1 "github.com/containernetworking/cni/pkg/types/100"
	"github.com/containernetworking/cni/pkg/version"
	"github.com/linkerd/linkerd2-proxy-init/internal/iptables"
	"github.com/linkerd/linkerd2-proxy-init/proxy-init/cmd"

	"github.com/sirupsen/logrus"
	v1 "k8s.io/api/core/v1"
	metav1 "k8s.io/apimachinery/pkg/apis/meta/v1"
	"k8s.io/apimachinery/pkg/util/intstr"
	"k8s.io/client-go/kubernetes"
	"k8s.io/client-go/tools/clientcmd"
)

// ProxyInit is the configuration for the proxy-init binary
type ProxyInit struct {
	IncomingProxyPort     int      `json:"incoming-proxy-port"`
	OutgoingProxyPort     int      `json:"outgoing-proxy-port"`
	ProxyUID              int      `json:"proxy-uid"`
	PortsToRedirect       []int    `json:"ports-to-redirect"`
	InboundPortsToIgnore  []string `json:"inbound-ports-to-ignore"`
	OutboundPortsToIgnore []string `json:"outbound-ports-to-ignore"`
	Simulate              bool     `json:"simulate"`
	UseWaitFlag           bool     `json:"use-wait-flag"`
}

// Kubernetes a K8s specific struct to hold config
type Kubernetes struct {
	K8sAPIRoot string `json:"k8s_api_root"`
	Kubeconfig string `json:"kubeconfig"`
}

// K8sArgs is the valid CNI_ARGS used for Kubernetes
// The field names need to match exact keys in kubelet args for unmarshalling
type K8sArgs struct {
	types.CommonArgs
	K8sPodName      types.UnmarshallableString
	K8sPodNamespace types.UnmarshallableString
}

// PluginConf is whatever JSON is passed via stdin.
type PluginConf struct {
	types.NetConf

	// This is the previous result, when called in the context of a chained
	// plugin. We will just pass any prevResult through.
	RawPrevResult *map[string]interface{} `json:"prevResult"`
	PrevResult    *cniv1.Result           `json:"-"`

	LogLevel   string     `json:"log_level"`
	ProxyInit  ProxyInit  `json:"linkerd"`
	Kubernetes Kubernetes `json:"kubernetes"`
}

func main() {
	skel.PluginMain(cmdAdd, cmdCheck, cmdDel, version.All, "")
}

func configureLogging(logLevel string) {
	switch strings.ToLower(logLevel) {
	case "debug":
		logrus.SetLevel(logrus.DebugLevel)
	case "info":
		logrus.SetLevel(logrus.InfoLevel)
	default:
		logrus.SetLevel(logrus.WarnLevel)
	}

	// Must log to Stderr because the CNI runtime uses Stdout as its state
	logrus.SetOutput(os.Stderr)
}

// parseConfig parses the supplied configuration (and prevResult) from stdin.
func parseConfig(stdin []byte) (*PluginConf, error) {
	conf := PluginConf{}

	logrus.Debugf("linkerd-cni: stdin to plugin: %v", string(stdin))
	if err := json.Unmarshal(stdin, &conf); err != nil {
		return nil, fmt.Errorf("linkerd-cni: failed to parse network configuration: %w", err)
	}

	if conf.RawPrevResult != nil {
		resultBytes, err := json.Marshal(conf.RawPrevResult)
		if err != nil {
			return nil, fmt.Errorf("linkerd-cni: could not serialize prevResult: %w", err)
		}

		res, err := version.NewResult(conf.CNIVersion, resultBytes)
		if err != nil {
			return nil, fmt.Errorf("linkerd-cni: could not parse prevResult: %w", err)
		}
		conf.RawPrevResult = nil
		conf.PrevResult, err = cniv1.NewResultFromResult(res)
		if err != nil {
			return nil, fmt.Errorf("linkerd-cni: could not convert result to version 1.0: %w", err)
		}
		logrus.Debugf("linkerd-cni: prevResult: %v", conf.PrevResult)
	}

	return &conf, nil
}

// cmdAdd is called by the CNI runtime for ADD requests
func cmdAdd(args *skel.CmdArgs) error {
	logrus.Debug("linkerd-cni: cmdAdd, parsing config")
	conf, err := parseConfig(args.StdinData)
	if err != nil {
		return err
	}
	configureLogging(conf.LogLevel)

	if conf.PrevResult != nil {
		logrus.WithFields(logrus.Fields{
			"version":    conf.CNIVersion,
			"prevResult": conf.PrevResult,
		}).Debug("linkerd-cni: cmdAdd, config parsed")
	} else {
		logrus.WithFields(logrus.Fields{
			"version": conf.CNIVersion,
		}).Debug("linkerd-cni: cmdAdd, config parsed")
	}

	// Determine if running under k8s by checking the CNI args
	k8sArgs := K8sArgs{}
	args.Args = strings.Replace(args.Args, "K8S_POD_NAMESPACE", "K8sPodNamespace", 1)
	args.Args = strings.Replace(args.Args, "K8S_POD_NAME", "K8sPodName", 1)
	if err := types.LoadArgs(args.Args, &k8sArgs); err != nil {
		return err
	}

	namespace := string(k8sArgs.K8sPodNamespace)
	podName := string(k8sArgs.K8sPodName)
	logEntry := logrus.WithFields(logrus.Fields{
		"ContainerID": args.ContainerID,
		"Pod":         podName,
		"Namespace":   namespace,
	})

	if namespace != "" && podName != "" {
		ctx := context.Background()

		configLoadingRules := &clientcmd.ClientConfigLoadingRules{ExplicitPath: conf.Kubernetes.Kubeconfig}
		configOverrides := &clientcmd.ConfigOverrides{CurrentContext: "linkerd-cni-context"}

		config, err := clientcmd.NewNonInteractiveDeferredLoadingClientConfig(configLoadingRules, configOverrides).ClientConfig()
		if err != nil {
			return err
		}

		client, err := kubernetes.NewForConfig(config)
		if err != nil {
			return err
		}

		pod, err := client.CoreV1().Pods(namespace).Get(ctx, podName, metav1.GetOptions{})
		if err != nil {
			return err
		}

		containsLinkerdProxy := false
		for _, container := range pod.Spec.Containers {
			if container.Name == "linkerd-proxy" {
				containsLinkerdProxy = true
				break
			}
		}

		containsInitContainer := false
		for _, container := range pod.Spec.InitContainers {
			if container.Name == "linkerd-init" {
				containsInitContainer = true
				break
			}
		}

		if containsLinkerdProxy && !containsInitContainer {
			logEntry.Debugf("linkerd-cni: setting up iptables firewall for %s/%s", namespace, pod)
			options := cmd.RootOptions{
				IncomingProxyPort:     conf.ProxyInit.IncomingProxyPort,
				OutgoingProxyPort:     conf.ProxyInit.OutgoingProxyPort,
				ProxyUserID:           conf.ProxyInit.ProxyUID,
				PortsToRedirect:       conf.ProxyInit.PortsToRedirect,
				InboundPortsToIgnore:  conf.ProxyInit.InboundPortsToIgnore,
				OutboundPortsToIgnore: conf.ProxyInit.OutboundPortsToIgnore,
				SimulateOnly:          conf.ProxyInit.Simulate,
				NetNs:                 args.Netns,
				UseWaitFlag:           conf.ProxyInit.UseWaitFlag,
				FirewallBinPath:       "iptables",
				FirewallSaveBinPath:   "iptables-save",
			}

			// Check if there are any overridden ports to be skipped
			outboundSkipOverride, err := getAnnotationOverride(ctx, client, pod, "config.linkerd.io/skip-outbound-ports")
			if err != nil {
				logEntry.Errorf("linkerd-cni: could not retrieve overridden annotations: %s", err)
				return err
			}

			if outboundSkipOverride != "" {
				logEntry.Debugf("linkerd-cni: overriding OutboundPortsToIgnore to %s", outboundSkipOverride)
				options.OutboundPortsToIgnore = strings.Split(outboundSkipOverride, ",")
			}

			inboundSkipOverride, err := getAnnotationOverride(ctx, client, pod, "config.linkerd.io/skip-inbound-ports")
			if err != nil {
				logEntry.Errorf("linkerd-cni: could not retrieve overridden annotations: %s", err)
				return err
			}

			if inboundSkipOverride != "" {
				logEntry.Debugf("linkerd-cni: overriding InboundPortsToIgnore to %s", inboundSkipOverride)
				options.InboundPortsToIgnore = strings.Split(inboundSkipOverride, ",")
			}

			// Override ProxyUID from annotations.
			proxyUIDOverride, err := getAnnotationOverride(ctx, client, pod, "config.linkerd.io/proxy-uid")
			if err != nil {
				logEntry.Errorf("linkerd-cni: could not retrieve overridden annotations: %s", err)
				return err
			}

			if proxyUIDOverride != "" {
				logEntry.Debugf("linkerd-cni: overriding ProxyUID to %s", proxyUIDOverride)

				parsed, err := strconv.Atoi(proxyUIDOverride)
				if err != nil {
					logEntry.Errorf("linkerd-cni: could not parse ProxyUID to integer: %s", err)
					return err
				}

				options.ProxyUserID = parsed
			}

			if pod.GetLabels()["controller-component"] != "" {
<<<<<<< HEAD
				// Skip 443 outbound port if its a control plane component
				logEntry.Debug("linkerd-cni: adding 443 to OutboundPortsToIgnore as it's a control plane component")
				options.OutboundPortsToIgnore = append(options.OutboundPortsToIgnore, "443")
=======
				// Skip k8s api server ports on the outbound side if pod is a
				// control plane component
				skippedPorts, err := getAPIServerPorts(ctx, client)
				if err != nil {
					// If we cannot retrieve the 'kubernetes' service's ports (for
					// whatever reason), skip default ports: 443, 6443
					logEntry.Errorf("linkerd-cni: could not retrieve ports from 'kubernetes' service: %v", err)
					skippedPorts = []string{"443", "6443"}
				}

				logEntry.Debugf("linkerd-cni: adding %v to OutboundPortsToIgnore as its a control plane component", skippedPorts)
				options.OutboundPortsToIgnore = append(options.OutboundPortsToIgnore, skippedPorts...)
>>>>>>> 8e37dae3
			}

			firewallConfiguration, err := cmd.BuildFirewallConfiguration(&options)
			if err != nil {
				logEntry.Errorf("linkerd-cni: could not create a Firewall Configuration from the options: %v", options)
				return err
			}

			err = iptables.ConfigureFirewall(*firewallConfiguration)
			if err != nil {
				logEntry.Errorf("linkerd-cni: could not configure firewall: %s", err)
				return err
			}
		} else {
			if containsInitContainer {
				logEntry.Debug("linkerd-cni: linkerd-init initContainer is present, skipping.")
			} else {
				logEntry.Debug("linkerd-cni: linkerd-proxy is not present, skipping.")
			}
		}
	} else {
		logEntry.Debug("linkerd-cni: no Kubernetes namespace or pod name found, skipping.")
	}

	logrus.Debug("linkerd-cni: plugin is finished")
	if conf.PrevResult != nil {
		// Pass through the prevResult for the next plugin
		return types.PrintResult(conf.PrevResult, conf.CNIVersion)
	}

	logrus.Debug("linkerd-cni: no previous result to pass through, assume stand-alone run, send ok")

	return types.PrintResult(&cniv1.Result{CNIVersion: cniv1.ImplementedSpecVersion}, conf.CNIVersion)
}

func cmdCheck(args *skel.CmdArgs) error {
	logrus.Info("linkerd-cni: check called but not implemented")
	return nil
}

// cmdDel is called for DELETE requests
func cmdDel(args *skel.CmdArgs) error {
	logrus.Info("linkerd-cni: delete called but not implemented")
	return nil
}

func getAPIServerPorts(ctx context.Context, api *kubernetes.Clientset) ([]string, error) {
	service, err := api.CoreV1().Services("default").Get(ctx, "kubernetes", metav1.GetOptions{})
	if err != nil {
		return []string{}, err
	}

	ports := make([]string, 0)
	for _, port := range service.Spec.Ports {
		ports = append(ports, strconv.Itoa(int(port.Port)))
		if port.TargetPort.Type == intstr.Int {
			ports = append(ports, strconv.Itoa(port.TargetPort.IntValue()))
		}
	}

	return ports, nil
}

func getAnnotationOverride(ctx context.Context, api *kubernetes.Clientset, pod *v1.Pod, key string) (string, error) {
	// Check if the annotation is present on the pod
	if override := pod.GetObjectMeta().GetAnnotations()[key]; override != "" {
		return override, nil
	}

	// Check if the annotation is present on the namespace
	ns, err := api.CoreV1().Namespaces().Get(ctx, pod.GetObjectMeta().GetNamespace(), metav1.GetOptions{})
	if err != nil {
		return "", err
	}

	if override := ns.GetObjectMeta().GetAnnotations()[key]; override != "" {
		return override, nil
	}

	return "", nil
}<|MERGE_RESOLUTION|>--- conflicted
+++ resolved
@@ -261,11 +261,6 @@
 			}
 
 			if pod.GetLabels()["controller-component"] != "" {
-<<<<<<< HEAD
-				// Skip 443 outbound port if its a control plane component
-				logEntry.Debug("linkerd-cni: adding 443 to OutboundPortsToIgnore as it's a control plane component")
-				options.OutboundPortsToIgnore = append(options.OutboundPortsToIgnore, "443")
-=======
 				// Skip k8s api server ports on the outbound side if pod is a
 				// control plane component
 				skippedPorts, err := getAPIServerPorts(ctx, client)
@@ -278,7 +273,6 @@
 
 				logEntry.Debugf("linkerd-cni: adding %v to OutboundPortsToIgnore as its a control plane component", skippedPorts)
 				options.OutboundPortsToIgnore = append(options.OutboundPortsToIgnore, skippedPorts...)
->>>>>>> 8e37dae3
 			}
 
 			firewallConfiguration, err := cmd.BuildFirewallConfiguration(&options)
